--- conflicted
+++ resolved
@@ -7,10 +7,6 @@
 from deploy import deploy_model_from_config
 from eval import Tester
 from train import Trainer
-<<<<<<< HEAD
-=======
-from utils.config import set_config
->>>>>>> c9e67aac
 from utils.mlflow_utils import configure_mlflow_auth, start_run
 
 
